import orderedInsert from './ordered-insert.js'
import removeItems   from 'remove-array-items'


const now = (typeof performance === 'undefined') ? (() => Date.now()) : (() => performance.now())


function createWorld (worldId=Math.ceil(Math.random() * 999999999) ) {

    const world = {
        entities: [ ],
        filters: { },
        systems: [ ],
        listeners: {
            added: { },  // key is the filter, value is the array of entities added this frame
            removed: { } // key is the filter, value is the array of entities removed this frame
        },
        removals: {
<<<<<<< HEAD
            entities: [ ], // indexes into entities array, sorted from highest to lowest
            components: [ ] // [ entity index, component name ] pairs sorted from highest to lowest
        },

        stats: {
            // TODO: send world id to support multiple ecs worlds per page
            /*worldId, */
            entityCount: 0,
            componentCount: { }, // key is component id, value is instance count
            filterInvocationCount: { }, // key is filter id, value is number of times this filter was run this frame
            systems: [
                /*
                {
                    name: 'systemname',
                    timeElapsed: 0, // milliseconds spent in this system this frame
                    filters: {
                        filterId1: 0,  // number of entities that matched the filter
                        filterId2: 0,
                    }
                }
                */
            ],

            // the array index of the currently processed system
            // used to determine which systems invoke queries
            currentSystem: 0,

            lastSendTime: 0, // time stats were last sent (used to throttle send)
=======
            entities: [ ],  // indexes into entities array, sorted from highest to lowest
            components: [ ] // [ `entityIndex-componentName`` ]
>>>>>>> a5cbf31a
        }
    }

    if ((typeof window !== 'undefined') && window.__MREINSTEIN_ECS_DEVTOOLS) {
        window.postMessage({
            id: 'mreinstein/ecs-source',
            method: 'worldCreated',
            data: world.stats,
        }, '*');
    }

    return world
}


function createEntity (world) {
    const entity = { }
    world.entities.push(entity)
    world.stats.entityCount++
    return entity
}


function addComponentToEntity (world, entity, componentName, componentData={}) {
<<<<<<< HEAD

    if (!Number.isInteger(world.stats.componentCount[componentName]))
        world.stats.componentCount[componentName] = 0

    if (!entity[componentName])
        world.stats.componentCount[componentName] += 1
=======
    // ignore duplicate adds
    if (entity[componentName])
        return
>>>>>>> a5cbf31a

    entity[componentName] = componentData

    // add this entity to any filters that match
    for (const filterId in world.filters) {
        const matches = _matchesFilter(filterId, entity)

        const filter = world.filters[filterId]
        const idx = filter.indexOf(entity)
        if (idx >= 0) {
            // filter already contains entity and the filter doesn't match the entity, remove it
            if (!matches)
                removeItems(filter, idx, 1)
        } else {
            // filter doesn't contain the entity yet, and it's not included yet, add it
            if (matches)
                filter.push(entity)
        }
    }

    for (const filterId in world.listeners.added) {
        const matches = _matchesFilter(filterId, entity)

        // if the entity matches the filter and isn't already in the added list, add it
        const list = world.listeners.added[filterId]
        if (matches && list.indexOf(entity) < 0)
            list.push(entity)
    }
}


function removeComponentFromEntity (world, entity, componentName) {
    // ignore removals when the component isn't present
    if (!entity[componentName])
        return

    // get list of all remove listeners that we match
    const matchingRemoveListeners = [ ]
    for (const filterId in world.listeners.removed) {
        // if an entity matches a remove filter, but then no longer matches the filter after a component
        // is removed, it should be flagged as removed in listeners.removed
        if (_matchesFilter(filterId, entity) && !_matchesFilter(filterId, entity, [ componentName ]))
            // prevent adding the removal of an entity to the same list multiple times
            if (world.listeners.removed[filterId].indexOf(entity) < 0)
                world.listeners.removed[filterId].push(entity)
    }

    // add this component to the list of deferred removals
    const idx = world.entities.indexOf(entity)
    const removalKey = `${idx}__@@ECS@@__${componentName}`

    if (world.removals.components.indexOf(removalKey) < 0)
        world.removals.components.push(removalKey)
}


function removeEntity (world, entity) {
    const idx = world.entities.indexOf(entity)
    if (idx < 0)
        return

    // add the entity to all matching remove listener lists
    for (const filterId in world.listeners.removed) {
        const matches = _matchesFilter(filterId, entity)

        // if the entity matches the filter and isn't already in the removed list, add it
        const list = world.listeners.removed[filterId]
        if (matches && list.indexOf(entity) < 0)
            list.push(entity)
    }

    // add this entity to the list of deferred removals
<<<<<<< HEAD
    orderedInsert(world.removals.entities, idx)

    world.stats.entityCount--
=======
    if (world.removals.entities.indexOf(idx) < 0)
        orderedInsert(world.removals.entities, idx)
>>>>>>> a5cbf31a
}


function getEntities (world, componentNames, listenerType) {
    const filterId = componentNames.join(',')

    if (!world.filters[filterId])
        world.filters[filterId] = world.entities.filter((e) => _matchesFilter(filterId, e))

    if (!world.stats.filterInvocationCount[filterId])
        world.stats.filterInvocationCount[filterId] = 0

    world.stats.filterInvocationCount[filterId] += 1;

    const systemIdx = world.stats.currentSystem
    if (world.stats.systems[systemIdx]) {
        if (!world.stats.systems[systemIdx].filters[filterId])
            world.stats.systems[systemIdx].filters[filterId] = 0

        world.stats.systems[systemIdx].filters[filterId] += world.filters[filterId].length
    }

    if (listenerType === 'added') {
        // if the filter doesn't exist yet, add it
        if (!world.listeners.added[filterId]) {
            world.listeners.added[filterId] = [ ]
            // add all existing entities that are already matching to the added event
            for (const entity of world.entities) {
                if (_matchesFilter(filterId, entity))
                    world.listeners.added[filterId].push(entity)
            }
        }

        return world.listeners.added[filterId]
    }

    if (listenerType === 'removed') {
        // if the filter doesn't exist yet, remove it
        if (!world.listeners.removed[filterId])
            world.listeners.removed[filterId] = [ ]

        return world.listeners.removed[filterId]
    }

    return world.filters[filterId]
}


// returns true if an entity contains all the components that match the filter
function _matchesFilter (filterId, entity, componentIgnoreList=[]) {
    const componentIds = filterId.split(',')

    // if the entity lacks any components in the filter, it's not in the filter
    for (const componentId of componentIds) {
        const isIgnored = componentIgnoreList.indexOf(componentId) >= 0
        if (isIgnored)
            return false

        if (componentId.startsWith('!') && entity[componentId.slice(1)])
            return false

        if (!componentId.startsWith('!') && !entity[componentId])
            return false
    }

    return true
}


function addSystem (world, fn) {
    const system = fn(world)

    world.stats.systems.push({
        name: fn.name || 'anonymousSystem',
        timeElapsed: 0, // milliseconds spent in this system this frame
        // key is filterId, value is number of entities that matched the filter
        filters: { }
    })

    if (!system.onFixedUpdate)
        system.onFixedUpdate = function () { }

    if (!system.onPreUpdate)
        system.onPreUpdate = function () { }

    if (!system.onUpdate)
        system.onUpdate = function () { }

    if (!system.onPostUpdate)
        system.onPostUpdate = function () { }

    world.systems.push(system)
}


function fixedUpdate (world, dt) {
    for (let i=0; i < world.systems.length; i++) {
        world.stats.currentSystem = i
        const system = world.systems[i]
        const start = now()
        system.onFixedUpdate(dt)
        world.stats.systems[i].timeElapsed += (now() - start)
    }
}


function preUpdate (world, dt) {
    for (let i=0; i < world.systems.length; i++) {
        world.stats.currentSystem = i
        const system = world.systems[i]
        const start = now()
        system.onPreUpdate(dt)
        world.stats.systems[i].timeElapsed += (now() - start)
    }
}


function update (world, dt) {
    for (let i=0; i < world.systems.length; i++) {
        world.stats.currentSystem = i
        const system = world.systems[i]
        const start = now()
        system.onUpdate(dt)
        world.stats.systems[i].timeElapsed += (now() - start)
    }
}


function postUpdate (world, dt) {
    for (let i=0; i < world.systems.length; i++) {
        world.stats.currentSystem = i
        const system = world.systems[i]
        const start = now()
        system.onPostUpdate(dt)
        world.stats.systems[i].timeElapsed += (now() - start)
    }
}


// remove all entities that were added/removed this frame from the listener set
// should be called after postUpdate
function emptyListeners (world) {
    for (const filterId in world.listeners.added)
        world.listeners.added[filterId].length = 0

    for (const filterId in world.listeners.removed)
        world.listeners.removed[filterId].length = 0
}


function _resetStats (world) {
    for (const filterId in world.stats.filterInvocationCount)
        world.stats.filterInvocationCount[filterId] = 0

    for (const system of world.stats.systems) {
        system.timeElapsed = 0
        for (const filterId in system.filters)
            system.filters[filterId] = 0
    }

    world.stats.currentSystem = 0
}


function cleanup (world) {
    emptyListeners(world)

    // process all entity components marked for deferred removal
    for (let i=0; i < world.removals.components.length; i++) {
        const [ entityIdx, componentName ] = world.removals.components[i].split('__@@ECS@@__')

        const entity = world.entities[entityIdx]

        if (entity[componentName])
            world.stats.componentCount[componentName] -= 1

        delete entity[componentName]

        // remove this entity from any filters that no longer match
        for (const filterId in world.filters) {
            const filter = world.filters[filterId]

            if (_matchesFilter(filterId, entity) && (filter.indexOf(entity) < 0)) {
                // entity matches filter and it's not in the filter add it
                filter.push(entity)
            } else if (filterId.indexOf(componentName) >= 0) {
                // entity doesn't match filter and it's in the filter remove it
                // this filter contains the removed component
                const filterIdx = filter.indexOf(entity)
                if (filterIdx >= 0)
                    removeItems(filter, filterIdx, 1)
            }
        }
    }

    world.removals.components.length = 0


    // process all entities marked for deferred removal
    for (const entityIdx of world.removals.entities) {
        const entity = world.entities[entityIdx]

        for (const componentName in entity)
            if (entity[componentName])
                world.stats.componentCount[componentName] -= 1

        removeItems(world.entities, entityIdx, 1)

        // update all filters that match this
        for (const filterId in world.filters) {
            const filter = world.filters[filterId]
            const idx = filter.indexOf(entity)
            if (idx >= 0)
                removeItems(filter, idx, 1)
        }
    }

    world.removals.entities.length = 0

    if ((typeof window !== 'undefined') && window.__MREINSTEIN_ECS_DEVTOOLS) {
        // running at 60fps seems to queue up a lot of messages. I'm thinking it might just be more
        // data than postMessage can send. capping it at some lower update rate seems to work better.
        // for now capping this at 4fps. later we might investigate if sending deltas over postmessage
        // solves the message piling up problem.
        if (performance.now() - world.stats.lastSendTime > 250) {
            world.stats.lastSendTime = performance.now();
            window.postMessage({
                id: 'mreinstein/ecs-source',
                method: 'refreshData',
                data: world.stats,
            }, '*');
        }
    }

    setTimeout(_resetStats, 0, world) // defer reset until next frame
}


export default { createWorld, createEntity, addComponentToEntity, removeComponentFromEntity, getEntities,
                 removeEntity, addSystem, fixedUpdate, update, preUpdate, postUpdate, cleanup }<|MERGE_RESOLUTION|>--- conflicted
+++ resolved
@@ -6,7 +6,7 @@
 
 
 function createWorld (worldId=Math.ceil(Math.random() * 999999999) ) {
-
+    console.log('yusss')
     const world = {
         entities: [ ],
         filters: { },
@@ -16,7 +16,6 @@
             removed: { } // key is the filter, value is the array of entities removed this frame
         },
         removals: {
-<<<<<<< HEAD
             entities: [ ], // indexes into entities array, sorted from highest to lowest
             components: [ ] // [ entity index, component name ] pairs sorted from highest to lowest
         },
@@ -45,10 +44,6 @@
             currentSystem: 0,
 
             lastSendTime: 0, // time stats were last sent (used to throttle send)
-=======
-            entities: [ ],  // indexes into entities array, sorted from highest to lowest
-            components: [ ] // [ `entityIndex-componentName`` ]
->>>>>>> a5cbf31a
         }
     }
 
@@ -73,18 +68,16 @@
 
 
 function addComponentToEntity (world, entity, componentName, componentData={}) {
-<<<<<<< HEAD
-
-    if (!Number.isInteger(world.stats.componentCount[componentName]))
-        world.stats.componentCount[componentName] = 0
-
-    if (!entity[componentName])
-        world.stats.componentCount[componentName] += 1
-=======
+
     // ignore duplicate adds
     if (entity[componentName])
         return
->>>>>>> a5cbf31a
+
+    if (!Number.isInteger(world.stats.componentCount[componentName]))
+        world.stats.componentCount[componentName] = 0
+
+    if (!entity[componentName])
+        world.stats.componentCount[componentName] += 1
 
     entity[componentName] = componentData
 
@@ -157,14 +150,10 @@
     }
 
     // add this entity to the list of deferred removals
-<<<<<<< HEAD
-    orderedInsert(world.removals.entities, idx)
-
-    world.stats.entityCount--
-=======
-    if (world.removals.entities.indexOf(idx) < 0)
+    if (world.removals.entities.indexOf(idx) < 0) {
         orderedInsert(world.removals.entities, idx)
->>>>>>> a5cbf31a
+        world.stats.entityCount--
+    }
 }
 
 
